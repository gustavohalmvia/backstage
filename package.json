--- conflicted
+++ resolved
@@ -8,13 +8,9 @@
     "start": "yarn build && yarn workspace example-app start",
     "bundle": "yarn build && yarn workspace example-app bundle",
     "build": "lerna run build",
-<<<<<<< HEAD
-    "test": "cross-env CI=true lerna run test --since origin/master -- --coverage",
-    "docker-build": "yarn build && docker build . -t spotify/backstage",
-=======
     "test": "yarn build && lerna run test --since origin/master -- --coverage",
     "lint": "lerna run lint --since origin/master --",
->>>>>>> 890deeee
+    "docker-build": "yarn build && docker build . -t spotify/backstage",
     "create-plugin": "backstage-cli create-plugin",
     "release": "if [ \"$(git symbolic-ref --short HEAD)\" = master ]; then echo \"don't try to release master\"; exit 1; else lerna version --no-push; fi",
     "lerna": "lerna",
